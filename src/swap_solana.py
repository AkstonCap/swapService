--- conflicted
+++ resolved
@@ -153,33 +153,6 @@
                 print(f"Error fetching transaction {sig}: {et} {repr(e)}")
                 continue
 
-<<<<<<< HEAD
-            # Process ALL instructions (top-level AND inner instructions from CPI calls)
-            all_instructions = []
-            
-            # Add top-level instructions
-            all_instructions.extend(tx["transaction"]["message"]["instructions"])
-            
-            # Add inner instructions (CPI calls)
-            for inner_instr in tx.get("meta", {}).get("innerInstructions", []):
-                all_instructions.extend(inner_instr.get("instructions", []))
-            
-            found_usdc_deposits = []
-            
-            for instr in all_instructions:
-                if instr.get("program") == "spl-token":
-                    # Handle both parsed and unparsed instructions
-                    parsed_info = None
-                    if instr.get("parsed"):
-                        parsed_info = instr["parsed"]
-                    else:
-                        # Skip unparsed instructions for now (could implement raw parsing later)
-                        continue
-                        
-                    p = parsed_info
-                    # Check broader range of transfer types
-                    if p.get("type") in ("transfer", "transferChecked", "transferCheckedWithFee") and p.get("info", {}).get("destination") == str(config.VAULT_USDC_ACCOUNT):
-=======
             # Gather all instructions (outer + inner CPIs)
             def _iter_all_instructions(txobj):
                 try:
@@ -205,7 +178,6 @@
                     p = instr["parsed"]
                     if p.get("type") in ("transfer", "transferChecked") and p.get("info", {}).get("destination") == str(config.VAULT_USDC_ACCOUNT):
                         found_deposit = True
->>>>>>> 00d28c7d
                         info = p["info"]
                         if "amount" in info:
                             amount_usdc_units = int(info["amount"])
@@ -215,106 +187,98 @@
                             continue
 
                         source_token_acc = info.get("source")
-<<<<<<< HEAD
-                        found_usdc_deposits.append({
-                            "amount": amount_usdc_units,
-                            "source": source_token_acc
-                        })
-            
-            # Process each USDC deposit found in this transaction
-            deposits_processed = False
-            for deposit in found_usdc_deposits:
-                amount_usdc_units = deposit["amount"]
-                source_token_acc = deposit["source"]
-                memo_data = solana_client.extract_memo_from_instructions(all_instructions)
-                flat_fee_units = max(0, int(getattr(config, "FLAT_FEE_USDC_UNITS", 0)))
-=======
                         memo_data = solana_client.extract_memo_from_instructions(all_instrs)
                         flat_fee_units = max(0, int(getattr(config, "FLAT_FEE_USDC_UNITS", 0)))
->>>>>>> 00d28c7d
-
-                # Tiny deposit drop: treat <= flat fee threshold entirely as fee, do nothing else
-                if amount_usdc_units <= flat_fee_units:
-                    fees.add_usdc_fee(amount_usdc_units)
-                    print(f"USDC deposit {amount_usdc_units} <= flat fee; treated as fee, no action")
-                    deposits_processed = True
-                    continue
-
-                if not memo_data:
-                    print("No memo found; refunding to sender")
-                    refund_key = f"refund_usdc:{sig}"
-                    if state.should_attempt(refund_key) and source_token_acc:
-                        state.record_attempt(refund_key)
-                        # Flat fee per attempt: compute remaining after taking this attempt's fee
-                        attempts = int((state.attempt_state.get(refund_key) or {}).get("attempts", 1))
-                        remaining_before_fee = max(0, amount_usdc_units - max(0, (attempts - 1) * flat_fee_units))
-                        fee_this_attempt = min(flat_fee_units, remaining_before_fee)
-                        net_refund = max(0, remaining_before_fee - fee_this_attempt)
-                        if net_refund <= 0:
-                            if fee_this_attempt > 0:
-                                fees.add_usdc_fee(fee_this_attempt)
-                            print("Amount entirely consumed by flat fee; no refund sent")
-                        elif solana_client.refund_usdc_to_source(source_token_acc, net_refund, f"Missing memo nexus:<addr> USDC_TX:{sig}"):
-                            if fee_this_attempt > 0:
-                                fees.add_usdc_fee(fee_this_attempt)
-                            print(f"Refunded {net_refund} USDC units to sender (flat fee retained)")
-                        else:
-                            print("Refund failed")
-                            # If we've hit max attempts, quarantine and log
-                            max_tries = int(getattr(config, "MAX_ACTION_ATTEMPTS", 3))
-                            if attempts >= max_tries:
-                                # Keep the USDC out of vault backing by moving to quarantine
-                                if solana_client.move_usdc_to_quarantine(net_refund, note=f"FAILED_REFUND USDC_TX:{sig}"):
-                                    state.log_failed_refund({
-                                        "type": "refund_failure",
-                                        "sig": sig,
-                                        "reason": "Missing memo",
-                                        "source_token_acc": source_token_acc,
-                                        "amount_units": net_refund,
-                                    })
-                                    print("Quarantined failed refund amount and logged for manual inspection")
-                                deposits_processed = True
-                    else:
-                        print("Skipping refund attempt (cooldown/max attempts)")
-                    continue
-
-                if isinstance(memo_data, str) and memo_data.lower().startswith("nexus:"):
-                    # Accept case-insensitive prefix; keep address case as-is
-                    nexus_addr = memo_data[memo_data.find(":") + 1 :].strip()
-                    acct = nexus_client.get_account_info(nexus_addr)
-                    if not acct or not nexus_client.is_expected_token(acct, config.NEXUS_TOKEN_NAME):
-                        print("Invalid Nexus address or token; require USDD account")
-                        refund_key = f"refund_usdc:{sig}"
-                        if state.should_attempt(refund_key) and source_token_acc:
-                            state.record_attempt(refund_key)
-                            attempts = int((state.attempt_state.get(refund_key) or {}).get("attempts", 1))
-                            remaining_before_fee = max(0, amount_usdc_units - max(0, (attempts - 1) * flat_fee_units))
-                            fee_this_attempt = min(flat_fee_units, remaining_before_fee)
-                            net_refund = max(0, remaining_before_fee - fee_this_attempt)
-                            if net_refund <= 0:
-                                if fee_this_attempt > 0:
-                                    fees.add_usdc_fee(fee_this_attempt)
-                                print("Amount entirely consumed by flat fee; no refund sent")
-                            elif solana_client.refund_usdc_to_source(source_token_acc, net_refund, f"Invalid or wrong Nexus address USDC_TX:{sig}"):
-                                if fee_this_attempt > 0:
-                                    fees.add_usdc_fee(fee_this_attempt)
-                                print(f"Refunded {net_refund} USDC units to sender (flat fee retained)")
+
+                        # Tiny deposit drop: treat <= flat fee threshold entirely as fee, do nothing else
+                        if amount_usdc_units <= flat_fee_units:
+                            fees.add_usdc_fee(amount_usdc_units)
+                            print(f"USDC deposit {amount_usdc_units} <= flat fee; treated as fee, no action")
+                            mark_processed = True
+                            break
+
+                        if not memo_data:
+                            print("No memo found; refunding to sender")
+                            refund_key = f"refund_usdc:{sig}"
+                            if state.should_attempt(refund_key) and source_token_acc:
+                                state.record_attempt(refund_key)
+                                # Flat fee per attempt: compute remaining after taking this attempt's fee
+                                attempts = int((state.attempt_state.get(refund_key) or {}).get("attempts", 1))
+                                remaining_before_fee = max(0, amount_usdc_units - max(0, (attempts - 1) * flat_fee_units))
+                                fee_this_attempt = min(flat_fee_units, remaining_before_fee)
+                                net_refund = max(0, remaining_before_fee - fee_this_attempt)
+                                if net_refund <= 0:
+                                    if fee_this_attempt > 0:
+                                        fees.add_usdc_fee(fee_this_attempt)
+                                    print("Amount entirely consumed by flat fee; no refund sent")
+                                elif solana_client.refund_usdc_to_source(source_token_acc, net_refund, f"Missing memo nexus:<addr> USDC_TX:{sig}"):
+                                    if fee_this_attempt > 0:
+                                        fees.add_usdc_fee(fee_this_attempt)
+                                    print(f"Refunded {net_refund} USDC units to sender (flat fee retained)")
+                                else:
+                                    print("Refund failed")
+                                    # If we've hit max attempts, quarantine and log
+                                    max_tries = int(getattr(config, "MAX_ACTION_ATTEMPTS", 3))
+                                    if attempts >= max_tries:
+                                        # Keep the USDC out of vault backing by moving to quarantine
+                                        if solana_client.move_usdc_to_quarantine(net_refund, note=f"FAILED_REFUND USDC_TX:{sig}"):
+                                            state.log_failed_refund({
+                                                "type": "refund_failure",
+                                                "sig": sig,
+                                                "reason": "Missing memo",
+                                                "source_token_acc": source_token_acc,
+                                                "amount_units": net_refund,
+                                            })
+                                            print("Quarantined failed refund amount and logged for manual inspection")
+                                        mark_processed = True
+                                    else:
+                                        mark_processed = False
                             else:
-<<<<<<< HEAD
-                                print("Refund failed")
-                                max_tries = int(getattr(config, "MAX_ACTION_ATTEMPTS", 3))
-                                if attempts >= max_tries:
-                                    if solana_client.move_usdc_to_quarantine(net_refund, note=f"FAILED_REFUND USDC_TX:{sig}"):
-                                        state.log_failed_refund({
-                                            "type": "refund_failure",
-                                            "sig": sig,
-                                            "reason": "Invalid Nexus address",
-                                            "source_token_acc": source_token_acc,
-                                            "amount_units": net_refund,
-                                        })
-                                        print("Quarantined failed refund amount and logged for manual inspection")
-                                    deposits_processed = True
-=======
+                                print("Skipping refund attempt (cooldown/max attempts)")
+                                mark_processed = False
+                            break
+
+                        if isinstance(memo_data, str) and memo_data.lower().startswith("nexus:"):
+                            # Accept case-insensitive prefix; keep address case as-is
+                            nexus_addr = memo_data[memo_data.find(":") + 1 :].strip()
+                            acct = nexus_client.get_account_info(nexus_addr)
+                            if not acct or not nexus_client.is_expected_token(acct, config.NEXUS_TOKEN_NAME):
+                                print("Invalid Nexus address or token; require USDD account")
+                                refund_key = f"refund_usdc:{sig}"
+                                if state.should_attempt(refund_key) and source_token_acc:
+                                    state.record_attempt(refund_key)
+                                    attempts = int((state.attempt_state.get(refund_key) or {}).get("attempts", 1))
+                                    remaining_before_fee = max(0, amount_usdc_units - max(0, (attempts - 1) * flat_fee_units))
+                                    fee_this_attempt = min(flat_fee_units, remaining_before_fee)
+                                    net_refund = max(0, remaining_before_fee - fee_this_attempt)
+                                    if net_refund <= 0:
+                                        if fee_this_attempt > 0:
+                                            fees.add_usdc_fee(fee_this_attempt)
+                                        print("Amount entirely consumed by flat fee; no refund sent")
+                                    elif solana_client.refund_usdc_to_source(source_token_acc, net_refund, f"Invalid or wrong Nexus address USDC_TX:{sig}"):
+                                        if fee_this_attempt > 0:
+                                            fees.add_usdc_fee(fee_this_attempt)
+                                        print(f"Refunded {net_refund} USDC units to sender (flat fee retained)")
+                                    else:
+                                        print("Refund failed")
+                                        max_tries = int(getattr(config, "MAX_ACTION_ATTEMPTS", 3))
+                                        if attempts >= max_tries:
+                                            if solana_client.move_usdc_to_quarantine(net_refund, note=f"FAILED_REFUND USDC_TX:{sig}"):
+                                                state.log_failed_refund({
+                                                    "type": "refund_failure",
+                                                    "sig": sig,
+                                                    "reason": "Invalid Nexus address",
+                                                    "source_token_acc": source_token_acc,
+                                                    "amount_units": net_refund,
+                                                })
+                                                print("Quarantined failed refund amount and logged for manual inspection")
+                                            mark_processed = True
+                                        else:
+                                            mark_processed = False
+                                else:
+                                    print("Skipping refund attempt (cooldown/max attempts)")
+                                    mark_processed = False
+                            else:
                                 # Idempotency: skip if we already debited treasury for this Solana signature
                                 if nexus_client.was_usdd_debited_from_treasury_for_sig(sig, lookback=60, min_confirmations=0):
                                     print("Detected prior USDD debit from treasury (pending/confirmed); waiting for confirmations")
@@ -369,93 +333,44 @@
                                 else:
                                     print("Skipping USDD mint attempt (cooldown/max attempts)")
                                     mark_processed = False
->>>>>>> 00d28c7d
                         else:
-                            print("Skipping refund attempt (cooldown/max attempts)")
-                    else:
-                        # Idempotency: skip if we already debited treasury for this Solana signature
-                        if nexus_client.was_usdd_debited_from_treasury_for_sig(sig, lookback=60, min_confirmations=0):
-                            print("Detected prior USDD debit from treasury (pending/confirmed); waiting for confirmations")
-                            continue
-                        # Apply fees on USDC→USDD path:
-                        # - Always retain a flat fee (on success or refund)
-                        # - Apply dynamic fee BPS only on successful mint
-                        dynamic_bps = max(0, int(getattr(config, "DYNAMIC_FEE_BPS", 0)))
-                        # Net amount available for mint before dynamic fee
-                        pre_dynamic_net = max(0, amount_usdc_units - flat_fee_units)
-                        dynamic_fee_usdc = (pre_dynamic_net * dynamic_bps) // 10000 if dynamic_bps > 0 else 0
-                        net_usdc_for_mint = max(0, pre_dynamic_net - dynamic_fee_usdc)
-                        usdd_units = scale_amount(net_usdc_for_mint, config.USDC_DECIMALS, config.USDD_DECIMALS)
-                        mint_key = f"mint_usdd:{sig}"
-                        if state.should_attempt(mint_key):
-                            state.record_attempt(mint_key)
-                            if nexus_client.debit_usdd(nexus_addr, usdd_units, f"USDC_TX:{sig}"):
-                                # Accrue fees only after success: flat + dynamic
-                                total_fee = flat_fee_units + dynamic_fee_usdc
-                                if total_fee > 0:
-                                    fees.add_usdc_fee(total_fee)
-                                print(f"Minted/sent {usdd_units} USDD units to {nexus_addr} (fees retained: {total_fee})")
-                                deposits_processed = True
+                            print("Bad memo format:", memo_data)
+                            refund_key = f"refund_usdc:{sig}"
+                            if state.should_attempt(refund_key) and source_token_acc:
+                                state.record_attempt(refund_key)
+                                attempts = int((state.attempt_state.get(refund_key) or {}).get("attempts", 1))
+                                remaining_before_fee = max(0, amount_usdc_units - max(0, (attempts - 1) * flat_fee_units))
+                                fee_this_attempt = min(flat_fee_units, remaining_before_fee)
+                                net_refund = max(0, remaining_before_fee - fee_this_attempt)
+                                if net_refund <= 0:
+                                    if fee_this_attempt > 0:
+                                        fees.add_usdc_fee(fee_this_attempt)
+                                    print("Amount entirely consumed by flat fee; no refund sent")
+                                elif solana_client.refund_usdc_to_source(source_token_acc, net_refund, f"Invalid memo format; expected nexus:<addr> USDC_TX:{sig}"):
+                                    if fee_this_attempt > 0:
+                                        fees.add_usdc_fee(fee_this_attempt)
+                                    print(f"Refunded {net_refund} USDC units to sender (flat fee retained)")
+                                else:
+                                    print("Refund failed")
+                                    max_tries = int(getattr(config, "MAX_ACTION_ATTEMPTS", 3))
+                                    if attempts >= max_tries:
+                                        if solana_client.move_usdc_to_quarantine(net_refund, note=f"FAILED_REFUND USDC_TX:{sig}"):
+                                            state.log_failed_refund({
+                                                "type": "refund_failure",
+                                                "sig": sig,
+                                                "reason": "Bad memo format",
+                                                "source_token_acc": source_token_acc,
+                                                "amount_units": net_refund,
+                                            })
+                                            print("Quarantined failed refund amount and logged for manual inspection")
+                                        mark_processed = True
+                                    else:
+                                        mark_processed = False
                             else:
-                                print("USDD mint/send failed")
-                                attempts = int((state.attempt_state.get(mint_key) or {}).get("attempts", 0))
-                                if attempts >= 2 and source_token_acc:
-                                    refund_key = f"refund_usdc:{sig}"
-                                    if state.should_attempt(refund_key):
-                                        state.record_attempt(refund_key)
-                                        net_refund = max(0, amount_usdc_units - flat_fee_units)
-                                        if net_refund <= 0:
-                                            fees.add_usdc_fee(amount_usdc_units)
-                                            print("Amount entirely consumed by flat fee; no refund sent")
-                                        elif solana_client.refund_usdc_to_source(source_token_acc, net_refund, f"USDD mint failed after retries USDC_TX:{sig}"):
-                                            # Accrue only flat fee on refund path
-                                            if flat_fee_units > 0:
-                                                fees.add_usdc_fee(flat_fee_units)
-                                            print(f"Refunded {net_refund} USDC units to sender after retries (flat fee retained)")
-                                            deposits_processed = True
-                                        else:
-                                            print("USDC refund failed")
-                                    else:
-                                        print("Skipping refund attempt (cooldown/max attempts)")
-                        else:
-                            print("Skipping USDD mint attempt (cooldown/max attempts)")
-                else:
-                    print("Bad memo format:", memo_data)
-                    refund_key = f"refund_usdc:{sig}"
-                    if state.should_attempt(refund_key) and source_token_acc:
-                        state.record_attempt(refund_key)
-                        attempts = int((state.attempt_state.get(refund_key) or {}).get("attempts", 1))
-                        remaining_before_fee = max(0, amount_usdc_units - max(0, (attempts - 1) * flat_fee_units))
-                        fee_this_attempt = min(flat_fee_units, remaining_before_fee)
-                        net_refund = max(0, remaining_before_fee - fee_this_attempt)
-                        if net_refund <= 0:
-                            if fee_this_attempt > 0:
-                                fees.add_usdc_fee(fee_this_attempt)
-                            print("Amount entirely consumed by flat fee; no refund sent")
-                        elif solana_client.refund_usdc_to_source(source_token_acc, net_refund, f"Invalid memo format; expected nexus:<addr> USDC_TX:{sig}"):
-                            if fee_this_attempt > 0:
-                                fees.add_usdc_fee(fee_this_attempt)
-                            print(f"Refunded {net_refund} USDC units to sender (flat fee retained)")
-                        else:
-                            print("Refund failed")
-                            max_tries = int(getattr(config, "MAX_ACTION_ATTEMPTS", 3))
-                            if attempts >= max_tries:
-                                if solana_client.move_usdc_to_quarantine(net_refund, note=f"FAILED_REFUND USDC_TX:{sig}"):
-                                    state.log_failed_refund({
-                                        "type": "refund_failure",
-                                        "sig": sig,
-                                        "reason": "Bad memo format",
-                                        "source_token_acc": source_token_acc,
-                                        "amount_units": net_refund,
-                                    })
-                                    print("Quarantined failed refund amount and logged for manual inspection")
-                                deposits_processed = True
-                    else:
-                        print("Skipping refund attempt (cooldown/max attempts)")
-
-<<<<<<< HEAD
-            if deposits_processed:
-=======
+                                print("Skipping refund attempt (cooldown/max attempts)")
+                                mark_processed = False
+                        break
+
             # Fallback: detect deposit via balance deltas when parsed instructions are inconclusive
             if not found_deposit:
                 try:
@@ -666,7 +581,6 @@
                     pass
 
             if mark_processed:
->>>>>>> 00d28c7d
                 # Record processed with best-known timestamp for pruning later
                 ts_bt = sig_bt.get(sig) or 0
                 state.mark_solana_processed(sig, ts=ts_bt, reason="deposit processed")
